const std = @import("std");
const bcm2835 = @import("../bcm2835.zig");
const gpio = @import("../gpio.zig");
const mocks = @import("mocks.zig");
const peripherals = @import("../peripherals.zig");

test "SetLevel - High" {
    std.testing.log_level = .debug;
    var allocator = std.testing.allocator;
<<<<<<< HEAD
    var gpiomem = try mocks.MockGpioMemoryMapper.init(&allocator, bcm2835.BoardInfo.NUM_GPIO_REGISTERS);
=======
    var gpiomem = try mocks.MockGpioMemoryMapper.init(&allocator, bcm2835.BoardInfo.gpio_registers);
>>>>>>> e5aef9d8
    defer gpiomem.deinit();

    try gpio.init(&gpiomem.memory_mapper);
    defer gpio.deinit();

    // we can set the level to high without having to worry about setting the pin to the right mode
    // because we are just interested in the correct value being written into the right register
    // but before we do, verify that the gpset registers indeed hold only null values
    try std.testing.expectEqual(gpiomem.registerValue(7), 0); //gpset0
    try std.testing.expectEqual(gpiomem.registerValue(8), 0); //gpset1

    try gpio.setLevel(0, .High);
    try std.testing.expectEqual(gpiomem.registerValue(7), 0b1);
    try gpio.setLevel(1, .High);
    try std.testing.expectEqual(gpiomem.registerValue(7), 0b11);
    try gpio.setLevel(10, .High);
    try std.testing.expectEqual(gpiomem.registerValue(7), 0b10000000011);
    try gpio.setLevel(42, .High);
    try std.testing.expectEqual(gpiomem.registerValue(7), 0b10000000011);
    try std.testing.expectEqual(gpiomem.registerValue(8), 0b10000000000);
}

test "SetLevel - Low" {
    std.testing.log_level = .debug;
    var allocator = std.testing.allocator;
<<<<<<< HEAD
    var gpiomem = try mocks.MockGpioMemoryMapper.init(&allocator, bcm2835.BoardInfo.NUM_GPIO_REGISTERS);
=======
    var gpiomem = try mocks.MockGpioMemoryMapper.init(&allocator, bcm2835.BoardInfo.gpio_registers);
>>>>>>> e5aef9d8
    defer gpiomem.deinit();

    try gpio.init(&gpiomem.memory_mapper);
    defer gpio.deinit();

    try std.testing.expectEqual(gpiomem.registerValue(10), 0); //gpclr0
    try std.testing.expectEqual(gpiomem.registerValue(11), 0); //gpclr1

    try gpio.setLevel(0, .Low);
    try std.testing.expectEqual(gpiomem.registerValue(10), 0b1);
    try gpio.setLevel(1, .Low);
    try std.testing.expectEqual(gpiomem.registerValue(10), 0b11);
    try gpio.setLevel(10, .Low);
    try std.testing.expectEqual(gpiomem.registerValue(10), 0b10000000011);
    try gpio.setLevel(42, .Low);
    try std.testing.expectEqual(gpiomem.registerValue(10), 0b10000000011);
    try std.testing.expectEqual(gpiomem.registerValue(11), 0b10000000000);
}

test "GetLevel" {
    std.testing.log_level = .debug;
    var allocator = std.testing.allocator;
<<<<<<< HEAD
    var gpiomem = try mocks.MockGpioMemoryMapper.init(&allocator, bcm2835.BoardInfo.NUM_GPIO_REGISTERS);
=======
    var gpiomem = try mocks.MockGpioMemoryMapper.init(&allocator, bcm2835.BoardInfo.gpio_registers);
>>>>>>> e5aef9d8
    defer gpiomem.deinit();

    try gpio.init(&gpiomem.memory_mapper);
    defer gpio.deinit();

    const gplev0 = 0b1001001; //pins high: (0,3,6)
    const gplev1 = 0b0110110; //pins high: 32 + (1,2,4,5)

    try gpiomem.setRegisterValue(13, gplev0); //gplev0
    try gpiomem.setRegisterValue(14, gplev1); //gplev1

    try std.testing.expectEqual(gpio.getLevel(0), .High);
    try std.testing.expectEqual(gpio.getLevel(1), .Low);
    try std.testing.expectEqual(gpio.getLevel(2), .Low);
    try std.testing.expectEqual(gpio.getLevel(3), .High);
    try std.testing.expectEqual(gpio.getLevel(4), .Low);
    try std.testing.expectEqual(gpio.getLevel(5), .Low);
    try std.testing.expectEqual(gpio.getLevel(6), .High);
    try std.testing.expectEqual(gpio.getLevel(32 + 0), .Low);
    try std.testing.expectEqual(gpio.getLevel(32 + 1), .High);
    try std.testing.expectEqual(gpio.getLevel(32 + 2), .High);
    try std.testing.expectEqual(gpio.getLevel(32 + 3), .Low);
    try std.testing.expectEqual(gpio.getLevel(32 + 4), .High);
    try std.testing.expectEqual(gpio.getLevel(32 + 5), .High);
    try std.testing.expectEqual(gpio.getLevel(32 + 6), .Low);
}

test "SetMode" {
    std.testing.log_level = .debug;
    var allocator = std.testing.allocator;
<<<<<<< HEAD
    var gpiomem = try mocks.MockGpioMemoryMapper.init(&allocator, bcm2835.BoardInfo.NUM_GPIO_REGISTERS);
=======
    var gpiomem = try mocks.MockGpioMemoryMapper.init(&allocator, bcm2835.BoardInfo.gpio_registers);
>>>>>>> e5aef9d8
    defer gpiomem.deinit();

    try gpio.init(&gpiomem.memory_mapper);
    defer gpio.deinit();

    try std.testing.expectEqual(gpiomem.registerValue(0), 0); //gpfsel0
    try std.testing.expectEqual(gpiomem.registerValue(1), 0); //gpfsel1
    try std.testing.expectEqual(gpiomem.registerValue(5), 0); //gpfsel5

    try gpio.setMode(0, .Input);
    try std.testing.expectEqual(gpiomem.registerValue(0), 0b0);
    try gpio.setMode(1, .Output);
    try std.testing.expectEqual(gpiomem.registerValue(0), 0b001000);
    try gpio.setMode(11, .Alternate1);
    try std.testing.expectEqual(gpiomem.registerValue(1), 0b101000);
    try gpio.setMode(50, .Alternate1);
    try std.testing.expectEqual(gpiomem.registerValue(5), 0b101);
}

test "GetMode" {
    std.testing.log_level = .debug;
    var allocator = std.testing.allocator;
<<<<<<< HEAD
    var gpiomem = try mocks.MockGpioMemoryMapper.init(&allocator, bcm2835.BoardInfo.NUM_GPIO_REGISTERS);
=======
    var gpiomem = try mocks.MockGpioMemoryMapper.init(&allocator, bcm2835.BoardInfo.gpio_registers);
>>>>>>> e5aef9d8
    defer gpiomem.deinit();

    try gpio.init(&gpiomem.memory_mapper);
    defer gpio.deinit();

    try gpiomem.setRegisterValue(0, 0b00010000000000000000000000000101); //gpfsel 0
    try gpiomem.setRegisterValue(1, 0b00000111000000000000000000011000); //gpfsel 1

    try std.testing.expectEqual(gpio.Mode.Alternate1, try gpio.getMode(0));
    try std.testing.expectEqual(gpio.Mode.Input, try gpio.getMode(1));
    try std.testing.expectEqual(gpio.Mode.Alternate5, try gpio.getMode(9));
    try std.testing.expectEqual(gpio.Mode.Input, try gpio.getMode(10));
    try std.testing.expectEqual(gpio.Mode.Alternate4, try gpio.getMode(11));
    try std.testing.expectEqual(gpio.Mode.Input, try gpio.getMode(12));
    try std.testing.expectEqual(gpio.Mode.Input, try gpio.getMode(17));
    try std.testing.expectEqual(gpio.Mode.Alternate3, try gpio.getMode(18));
}

test "setPull" {
    std.testing.log_level = .debug;
    var allocator = std.testing.allocator;
<<<<<<< HEAD
    var gpiomem = try mocks.MockGpioMemoryMapper.init(&allocator, bcm2835.BoardInfo.NUM_GPIO_REGISTERS);
=======
    var gpiomem = try mocks.MockGpioMemoryMapper.init(&allocator, bcm2835.BoardInfo.gpio_registers);
>>>>>>> e5aef9d8
    defer gpiomem.deinit();

    try gpio.init(&gpiomem.memory_mapper);
    defer gpio.deinit();
    // unfortunately we can just smoke test this one here, because the register values
    // will be set and unset in this function.
    try gpio.setPull(2, .PullDown);
}

test "setDetectionMode" {
    std.testing.log_level = .debug;
    var allocator = std.testing.allocator;
    var gpiomem = try mocks.MockGpioMemoryMapper.init(&allocator, bcm2835.BoardInfo.NUM_GPIO_REGISTERS);
    defer gpiomem.deinit();

    try gpio.init(&gpiomem.memory_mapper);
    defer gpio.deinit();

    // enable all detections for pin 0
    try gpio.setDetectionMode(0, .{ .high = true, .low = true, .rising = true, .falling = true });
    try std.testing.expectEqual(@as(u32, 0b1), gpiomem.registerValue(19));
    try std.testing.expectEqual(@as(u32, 0b1), gpiomem.registerValue(22));
    try std.testing.expectEqual(@as(u32, 0b1), gpiomem.registerValue(25));
    try std.testing.expectEqual(@as(u32, 0b1), gpiomem.registerValue(28));

    // disable some detections for pin 0, but leave others untouched
    try gpio.setDetectionMode(0,.{.rising = false, .falling = false});
    try std.testing.expectEqual(@as(u32, 0b0), gpiomem.registerValue(19));
    try std.testing.expectEqual(@as(u32, 0b0), gpiomem.registerValue(22));
    try std.testing.expectEqual(@as(u32, 0b1), gpiomem.registerValue(25));
    try std.testing.expectEqual(@as(u32, 0b1), gpiomem.registerValue(28));

    // enable some things on a different register
    try gpio.setDetectionMode(32+1, .{ .high = true, .low = true} );
    try std.testing.expectEqual(@as(u32, 0), gpiomem.registerValue(20));
    try std.testing.expectEqual(@as(u32, 0), gpiomem.registerValue(23));
    try std.testing.expectEqual(@as(u32, 0b10), gpiomem.registerValue(26));
    try std.testing.expectEqual(@as(u32, 0b10), gpiomem.registerValue(29));
}<|MERGE_RESOLUTION|>--- conflicted
+++ resolved
@@ -7,11 +7,7 @@
 test "SetLevel - High" {
     std.testing.log_level = .debug;
     var allocator = std.testing.allocator;
-<<<<<<< HEAD
     var gpiomem = try mocks.MockGpioMemoryMapper.init(&allocator, bcm2835.BoardInfo.NUM_GPIO_REGISTERS);
-=======
-    var gpiomem = try mocks.MockGpioMemoryMapper.init(&allocator, bcm2835.BoardInfo.gpio_registers);
->>>>>>> e5aef9d8
     defer gpiomem.deinit();
 
     try gpio.init(&gpiomem.memory_mapper);
@@ -37,11 +33,7 @@
 test "SetLevel - Low" {
     std.testing.log_level = .debug;
     var allocator = std.testing.allocator;
-<<<<<<< HEAD
     var gpiomem = try mocks.MockGpioMemoryMapper.init(&allocator, bcm2835.BoardInfo.NUM_GPIO_REGISTERS);
-=======
-    var gpiomem = try mocks.MockGpioMemoryMapper.init(&allocator, bcm2835.BoardInfo.gpio_registers);
->>>>>>> e5aef9d8
     defer gpiomem.deinit();
 
     try gpio.init(&gpiomem.memory_mapper);
@@ -64,11 +56,7 @@
 test "GetLevel" {
     std.testing.log_level = .debug;
     var allocator = std.testing.allocator;
-<<<<<<< HEAD
     var gpiomem = try mocks.MockGpioMemoryMapper.init(&allocator, bcm2835.BoardInfo.NUM_GPIO_REGISTERS);
-=======
-    var gpiomem = try mocks.MockGpioMemoryMapper.init(&allocator, bcm2835.BoardInfo.gpio_registers);
->>>>>>> e5aef9d8
     defer gpiomem.deinit();
 
     try gpio.init(&gpiomem.memory_mapper);
@@ -99,11 +87,7 @@
 test "SetMode" {
     std.testing.log_level = .debug;
     var allocator = std.testing.allocator;
-<<<<<<< HEAD
     var gpiomem = try mocks.MockGpioMemoryMapper.init(&allocator, bcm2835.BoardInfo.NUM_GPIO_REGISTERS);
-=======
-    var gpiomem = try mocks.MockGpioMemoryMapper.init(&allocator, bcm2835.BoardInfo.gpio_registers);
->>>>>>> e5aef9d8
     defer gpiomem.deinit();
 
     try gpio.init(&gpiomem.memory_mapper);
@@ -126,11 +110,7 @@
 test "GetMode" {
     std.testing.log_level = .debug;
     var allocator = std.testing.allocator;
-<<<<<<< HEAD
     var gpiomem = try mocks.MockGpioMemoryMapper.init(&allocator, bcm2835.BoardInfo.NUM_GPIO_REGISTERS);
-=======
-    var gpiomem = try mocks.MockGpioMemoryMapper.init(&allocator, bcm2835.BoardInfo.gpio_registers);
->>>>>>> e5aef9d8
     defer gpiomem.deinit();
 
     try gpio.init(&gpiomem.memory_mapper);
@@ -152,11 +132,7 @@
 test "setPull" {
     std.testing.log_level = .debug;
     var allocator = std.testing.allocator;
-<<<<<<< HEAD
     var gpiomem = try mocks.MockGpioMemoryMapper.init(&allocator, bcm2835.BoardInfo.NUM_GPIO_REGISTERS);
-=======
-    var gpiomem = try mocks.MockGpioMemoryMapper.init(&allocator, bcm2835.BoardInfo.gpio_registers);
->>>>>>> e5aef9d8
     defer gpiomem.deinit();
 
     try gpio.init(&gpiomem.memory_mapper);
@@ -164,35 +140,4 @@
     // unfortunately we can just smoke test this one here, because the register values
     // will be set and unset in this function.
     try gpio.setPull(2, .PullDown);
-}
-
-test "setDetectionMode" {
-    std.testing.log_level = .debug;
-    var allocator = std.testing.allocator;
-    var gpiomem = try mocks.MockGpioMemoryMapper.init(&allocator, bcm2835.BoardInfo.NUM_GPIO_REGISTERS);
-    defer gpiomem.deinit();
-
-    try gpio.init(&gpiomem.memory_mapper);
-    defer gpio.deinit();
-
-    // enable all detections for pin 0
-    try gpio.setDetectionMode(0, .{ .high = true, .low = true, .rising = true, .falling = true });
-    try std.testing.expectEqual(@as(u32, 0b1), gpiomem.registerValue(19));
-    try std.testing.expectEqual(@as(u32, 0b1), gpiomem.registerValue(22));
-    try std.testing.expectEqual(@as(u32, 0b1), gpiomem.registerValue(25));
-    try std.testing.expectEqual(@as(u32, 0b1), gpiomem.registerValue(28));
-
-    // disable some detections for pin 0, but leave others untouched
-    try gpio.setDetectionMode(0,.{.rising = false, .falling = false});
-    try std.testing.expectEqual(@as(u32, 0b0), gpiomem.registerValue(19));
-    try std.testing.expectEqual(@as(u32, 0b0), gpiomem.registerValue(22));
-    try std.testing.expectEqual(@as(u32, 0b1), gpiomem.registerValue(25));
-    try std.testing.expectEqual(@as(u32, 0b1), gpiomem.registerValue(28));
-
-    // enable some things on a different register
-    try gpio.setDetectionMode(32+1, .{ .high = true, .low = true} );
-    try std.testing.expectEqual(@as(u32, 0), gpiomem.registerValue(20));
-    try std.testing.expectEqual(@as(u32, 0), gpiomem.registerValue(23));
-    try std.testing.expectEqual(@as(u32, 0b10), gpiomem.registerValue(26));
-    try std.testing.expectEqual(@as(u32, 0b10), gpiomem.registerValue(29));
 }